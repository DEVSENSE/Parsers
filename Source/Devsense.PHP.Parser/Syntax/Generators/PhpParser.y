--- conflicted
+++ resolved
@@ -327,17 +327,10 @@
 	|	namespace_name T_NS_SEPARATOR T_STRING	{ $$ = AddToList<string>($1, $3); }
 ;
 
-<<<<<<< HEAD
 name:
 		namespace_name								{ $$ = new QualifiedNameRef(@$, new QualifiedName((List<string>)$1, true, false)); }
 	|	T_NAMESPACE T_NS_SEPARATOR namespace_name	{ $$ = new QualifiedNameRef(@$, new QualifiedName((List<string>)$3, true,  true)); }
 	|	T_NS_SEPARATOR namespace_name				{ $$ = new QualifiedNameRef(@$, new QualifiedName((List<string>)$2, true,  true)); }
-=======
-name:	// TODO: return QualifiedName
-		namespace_name								{ $$ = _astFactory.TypeReference(@$, new QualifiedName((List<string>)$1, true, false), false, TypeRef.EmptyList); }
-	|	T_NAMESPACE T_NS_SEPARATOR namespace_name	{ $$ = _astFactory.TypeReference(@$, new QualifiedName((List<string>)$3, true,  true), false, TypeRef.EmptyList); }
-	|	T_NS_SEPARATOR namespace_name				{ $$ = _astFactory.TypeReference(@$, new QualifiedName((List<string>)$2, true,  true), false, TypeRef.EmptyList); }
->>>>>>> ba847747
 ;
 
 top_statement:
@@ -522,13 +515,8 @@
 ;
 
 catch_name_list:
-<<<<<<< HEAD
 		name { $$ = new List<TypeRef>() { (TypeRef)_astFactory.TypeReference(((QualifiedNameRef)$1).Span, TranslateAny(((QualifiedNameRef)$1).QualifiedName), false, TypeRef.EmptyList) }; }
 	|	catch_name_list '|' name { $$ = AddToList<TypeRef>($1, _astFactory.TypeReference(((QualifiedNameRef)$3).Span, TranslateAny(((QualifiedNameRef)$3).QualifiedName), false, TypeRef.EmptyList)); }
-=======
-		name { $$ = new List<TypeRef>() { Translate((TypeRef)$1) }; }
-	|	catch_name_list '|' name { $$ = AddToList<TypeRef>($1, Translate((TypeRef)$3)); }
->>>>>>> ba847747
 ;
 
 finally_statement:
@@ -611,11 +599,7 @@
 
 extends_from:
 		/* empty */		{ $$ = null; }
-<<<<<<< HEAD
 	|	T_EXTENDS name	{ $$ = (TypeRef)_astFactory.TypeReference(((QualifiedNameRef)$2).Span, TranslateAny(((QualifiedNameRef)$2).QualifiedName), false, TypeRef.EmptyList); }
-=======
-	|	T_EXTENDS name	{ $$ = Translate((TypeRef)$2); }
->>>>>>> ba847747
 ;
 
 interface_extends_list:
@@ -832,13 +816,8 @@
 ;
 
 name_list:
-<<<<<<< HEAD
 		name { $$ = new List<TypeRef>() { (TypeRef)_astFactory.TypeReference(((QualifiedNameRef)$1).Span, TranslateAny(((QualifiedNameRef)$1).QualifiedName), false, TypeRef.EmptyList) }; }
 	|	name_list ',' name { $$ = AddToList<TypeRef>($1, _astFactory.TypeReference(((QualifiedNameRef)$3).Span, TranslateAny(((QualifiedNameRef)$3).QualifiedName), false, TypeRef.EmptyList)); }
-=======
-		name { $$ = new List<TypeRef>() { Translate((TypeRef)$1) }; }
-	|	name_list ',' name { $$ = AddToList<TypeRef>($1, Translate((TypeRef)$3)); }
->>>>>>> ba847747
 ;
 
 trait_adaptations:
@@ -1168,14 +1147,9 @@
 ;
 
 class_name:
-<<<<<<< HEAD
 		T_STATIC
 			{ $$ = _astFactory.TypeReference(@$, new QualifiedName(Name.StaticClassName), false, null); }
 	|	name { $$ = _astFactory.TypeReference(@$, TranslateAny(((QualifiedNameRef)$1).QualifiedName), false, TypeRef.EmptyList); }
-=======
-		T_STATIC { $$ = _astFactory.TypeReference(@$, new QualifiedName(Name.StaticClassName), false, null); }
-	|	name { $$ = Translate((TypeRef)$1); }
->>>>>>> ba847747
 ;
 
 class_name_reference:
