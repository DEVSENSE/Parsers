﻿using PHP.Core.AST;
using PHP.Core.Text;
using PHP.Syntax;
using PhpParser;
using PhpParser.Parser;
using System;
using System.Collections.Generic;
using System.Diagnostics;
using System.Linq;
using System.Text;
using System.Threading.Tasks;

namespace PhpParser
{
    /// <summary>
    /// Nodes factory used by <see cref="Parser.Parser"/>.
    /// </summary>
    public class BasicNodesFactory : INodesFactory<LangElement, Span>
    {
        readonly SourceUnit _sourceUnit;

        public List<Tuple<Span, ErrorInfo, string[]>> Errors { get { return _errors; } }
        readonly List<Tuple<Span, ErrorInfo, string[]>> _errors = new List<Tuple<Span, ErrorInfo, string[]>>();

        public void Error(Span span, ErrorInfo info, params string[] argsOpt)
        {
            Errors.Add(new Tuple<Span, ErrorInfo, string[]>(span, info, argsOpt));
        }

        List<T> ConvertList<T>(IEnumerable<LangElement> list) where T : LangElement
        {
            Debug.Assert(list.All(s => s == null || s is T), "List of LangELements contains node that is not valid!");
            return list.Cast<T>().ToList();
        }

        public BasicNodesFactory(SourceUnit sourceUnit)
        {
            _sourceUnit = sourceUnit;
        }

        public LangElement ArrayItem(Span span, LangElement expression, LangElement indexOpt)
        {
            throw new NotImplementedException();
        }

        public LangElement Assert(Span span, LangElement assertion, LangElement failureOpt)
        {
            throw new NotImplementedException();
        }

        public LangElement Assignment(Span span, LangElement target, LangElement value, Operations assignOp)
        {
            if (assignOp == Operations.AssignRef)
                return new RefAssignEx(span, (VariableUse)target, (Expression)value);
            else
                return new ValueAssignEx(span, assignOp, (VariableUse)target, (Expression)value);
        }

        public LangElement BinaryOperation(Span span, Operations operation, LangElement leftExpression, LangElement rightExpression)
        {
            return new BinaryEx(span, operation, (Expression)leftExpression, (Expression)rightExpression);
        }

        public LangElement Block(Span span, IEnumerable<LangElement> statements)
        {
            return new BlockStmt(span, ConvertList<Statement>(statements));
        }

        public LangElement BlockComment(Span span, string content)
        {
            throw new NotImplementedException();
        }

        public LangElement Call(Span span, LangElement nameExpr, CallSignature signature, TypeRef typeRef)
        {
            Debug.Assert(nameExpr is CompoundVarUse);
            return new IndirectStMtdCall(span, typeRef, (CompoundVarUse)nameExpr, signature.Parameters, signature.GenericParams);
        }

        public LangElement Call(Span span, LangElement nameExpr, CallSignature signature, LangElement memberOfOpt)
        {
            Debug.Assert(nameExpr is Expression);
            return new IndirectFcnCall(span, (Expression)nameExpr, signature.Parameters, signature.GenericParams) { IsMemberOf = (VarLikeConstructUse)memberOfOpt };
        }

        public LangElement Call(Span span, Name name, Span nameSpan, CallSignature signature, TypeRef typeRef)
        {
<<<<<<< HEAD
            if (typeRef is IndirectTypeRef)
=======
            if(typeRef is IndirectTypeRef)
>>>>>>> 99586277
                return new DirectStMtdCall(span, new ClassConstUse(span, typeRef, name.Value, nameSpan), signature.Parameters, signature.GenericParams);
            return new DirectStMtdCall(span, typeRef.GenericQualifiedName, typeRef.Span, name, nameSpan, signature.Parameters, signature.GenericParams);
        }

        public LangElement Call(Span span, QualifiedName name, QualifiedName? nameFallback, Span nameSpan, CallSignature signature, LangElement memberOfOpt)
        {
            Debug.Assert(memberOfOpt == null || memberOfOpt is VarLikeConstructUse);
            return new DirectFcnCall(span, name, nameFallback, nameSpan, signature.Parameters, signature.GenericParams) { IsMemberOf = (VarLikeConstructUse)memberOfOpt };
        }
        public LangElement ActualParameter(Span span, LangElement expr, ActualParam.Flags flags)
        {
            Debug.Assert(expr != null && expr is Expression);
            return new ActualParam(span, (Expression)expr, flags);
        }

        public LangElement ClassConstDecl(Span span, VariableName name, LangElement initializer)
        {
            Debug.Assert(initializer == null || initializer is Expression);
            return new ClassConstantDecl(span, name.Value, (Expression)initializer);
        }

        public LangElement ColonBlock(Span span, IEnumerable<LangElement> statements, Tokens endToken)
        {
            throw new NotImplementedException();
        }

        public LangElement Concat(Span span, IEnumerable<LangElement> expressions)
        {
            return new ConcatEx(span, ConvertList<Expression>(expressions));
        }

        public LangElement DeclList(Span span, PhpMemberAttributes attributes, IEnumerable<LangElement> decls)
        {
            Debug.Assert(decls.All(e => e is FieldDecl) || decls.All(e => e is GlobalConstantDecl) || decls.All(e => e is ClassConstantDecl));
            if (decls.All(e => e is GlobalConstantDecl))
                return new GlobalConstDeclList(span, ConvertList<GlobalConstantDecl>(decls), null);
            else if (decls.All(e => e is ClassConstantDecl))
                return new ConstDeclList(span, ConvertList<ClassConstantDecl>(decls), null);
            else //if (decls.All(e => e is FieldDecl))
                return new FieldDeclList(span, attributes, ConvertList<FieldDecl>(decls), null);
        }

        public LangElement Do(Span span, LangElement body, LangElement cond)
        {
            return new WhileStmt(span, WhileStmt.Type.Do, (Expression)cond, (Statement)body);
        }

        public LangElement Echo(Span span, IEnumerable<LangElement> parameters)
        {
            return new EchoStmt(span, ConvertList<Expression>(parameters));
        }

        public LangElement Unset(Span span, IEnumerable<LangElement> variables)
        {
            return new UnsetStmt(span, ConvertList<VariableUse>(variables));
        }

        public LangElement Eval(Span span, LangElement code)
        {
            throw new NotImplementedException();
        }

        public LangElement Exit(Span span, LangElement statusOpt)
        {
            throw new NotImplementedException();
        }

        public LangElement FieldDecl(Span span, VariableName name, LangElement initializerOpt)
        {
            Debug.Assert(initializerOpt == null || initializerOpt is Expression);
            return new FieldDecl(span, name.Value, (Expression)initializerOpt);
        }

        public LangElement For(Span span, IEnumerable<LangElement> init, IEnumerable<LangElement> cond, IEnumerable<LangElement> action, LangElement body)
        {
            return new ForStmt(span, ConvertList<Expression>(init), ConvertList<Expression>(cond), ConvertList<Expression>(action), (Statement)body);
        }

        public LangElement Foreach(Span span, LangElement enumeree, VariableUse keyOpt, VariableUse value, LangElement body)
        {
            return new ForeachStmt(span, (Expression)enumeree, new ForeachVar(keyOpt, false), new ForeachVar(value, false), (Statement)body);
        }

        public LangElement Function(Span span, bool conditional, bool aliasReturn, PhpMemberAttributes attributes, TypeRef returnType, Span returnTypeSpan, Name name, Span nameSpan, IEnumerable<FormalTypeParam> typeParamsOpt, IEnumerable<FormalParam> formalParams, Span formalParamsSpan, LangElement body)
        {
            Debug.Assert(body is BlockStmt || body is Statement);
            return new FunctionDecl(_sourceUnit, nameSpan, span, formalParamsSpan.End, body.Span.Start, conditional, new Scope(), attributes, name.Value, null, aliasReturn,
<<<<<<< HEAD
                formalParams.ToList(), (typeParamsOpt != null) ? typeParamsOpt.ToList() : FormalTypeParam.EmptyList,
                (body is BlockStmt) ? (IList<Statement>)((BlockStmt)body).Statements : new List<Statement>() { (Statement)body }, null);
=======
                formalParams.ToList(), (typeParamsOpt != null) ? typeParamsOpt.ToList() : new List<FormalTypeParam>(),
                (body is BlockStmt) ? ((BlockStmt)body).Statements : new Statement[] { (Statement)body }, null, returnType);
>>>>>>> 99586277
        }

        public LangElement Lambda(Span span, bool aliasReturn, TypeRef returnType, Span returnTypeSpan, Span headSpan, IEnumerable<FormalParam> formalParams, Span formalParamsSpan, IEnumerable<FormalParam> lexicalVars, LangElement body)
        {
            Debug.Assert(body is BlockStmt || body is Statement);
            return new LambdaFunctionExpr(_sourceUnit, headSpan, span, formalParamsSpan.End, body.Span.Start,
                new Scope(), null, false, formalParams.ToList(), lexicalVars.ToList(),
<<<<<<< HEAD
                (body is BlockStmt) ? (IList<Statement>)((BlockStmt)body).Statements : new List<Statement>() { (Statement)body });
=======
                (body is BlockStmt) ? ((BlockStmt)body).Statements : new Statement[] { (Statement)body }, returnType);
>>>>>>> 99586277
        }

        public LangElement Parameter(Span span, string name, TypeRef typeOpt, FormalParam.Flags flags, Expression initValue)
        {
            return new FormalParam(span, name, typeOpt, flags, initValue, null);
        }

        public LangElement GlobalCode(Span span, IEnumerable<LangElement> statements, NamingContext context)
        {
            _sourceUnit.Naming = context;
            return new GlobalCode(ConvertList<Statement>(statements), _sourceUnit);
        }

        public LangElement GlobalConstDecl(Span span, bool conditional, VariableName name, LangElement initializer)
        {
            return new GlobalConstantDecl(_sourceUnit, span, conditional, name.Value, (Expression)initializer);
        }

        public LangElement Goto(Span span, string label, Span labelSpan)
        {
            return new GotoStmt(span, label, labelSpan);
        }

        public LangElement HaltCompiler(Span span)
        {
            return new HaltCompiler(span);
        }

        public LangElement If(Span span, LangElement cond, LangElement body, LangElement elseOpt)
        {
            List<ConditionalStmt> conditions = new List<ConditionalStmt>() { new ConditionalStmt(span, (Expression)cond, (Statement)body) };
            if (elseOpt != null)
            {
                Debug.Assert(elseOpt is IfStmt);
                IfStmt elseIf = (IfStmt)elseOpt;
                conditions = conditions.Concat(elseIf.Conditions).ToList();
            }
            return new IfStmt(span, conditions);
        }

        public LangElement Inclusion(Span span, bool conditional, InclusionTypes type, LangElement fileNameExpression)
        {
            throw new NotImplementedException();
        }

        public LangElement IncrementDecrement(Span span, LangElement refexpression, bool inc, bool post)
        {
            return new IncDecEx(span, inc, post, (VariableUse)refexpression);
        }

        public LangElement InlineHtml(Span span, string html)
        {
            return new EchoStmt(span, html);
        }

        public LangElement InstanceOf(Span span, LangElement expression, TypeRef typeRef)
        {
            throw new NotImplementedException();
        }

        public LangElement Jump(Span span, JumpStmt.Types type, LangElement exprOpt)
        {
            return new JumpStmt(span, type, (Expression)exprOpt);
        }

        public LangElement Label(Span span, string label, Span labelSpan)
        {
            return new LabelStmt(span, label, labelSpan);
        }

        public LangElement LineComment(Span span, string content)
        {
            throw new NotImplementedException();
        }

        public LangElement List(Span span, IEnumerable<LangElement> targets)
        {
            throw new NotImplementedException();
        }

        public LangElement Literal(Span span, object value)
        {
            if (value is long)
                return new LongIntLiteral(span, (long)value);
            else if (value is double)
                return new DoubleLiteral(span, (double)value);
            else if (value is string)
                return new StringLiteral(span, (string)value);
            else if (value is byte[])
                return new BinaryStringLiteral(span, (byte[])value);
            else if (value is bool)
                return new BoolLiteral(span, (bool)value);
            else if (value == null)
                return new NullLiteral(span);
            throw new NotImplementedException();
        }

        public LangElement Namespace(Span span, QualifiedName? name, Span nameSpan, IEnumerable<LangElement> statements, NamingContext context)
        {
            NamespaceDecl space = new NamespaceDecl(span, name ?? new QualifiedName(Name.EmptyBaseName, Name.EmptyNames), true);
            space.Naming = context;
            space.Statements = (statements != null) ? ConvertList<Statement>(statements) : null;
            return space;
        }

        public LangElement Namespace(Span span, QualifiedName? name, Span nameSpan, LangElement block, NamingContext context)
        {
            Debug.Assert(block != null);
            NamespaceDecl space = new NamespaceDecl(span, name ?? new QualifiedName(Name.EmptyBaseName, Name.EmptyNames), false);
            space.Naming = context;
            space.Statements = new List<Statement>() { (Statement)block };
            return space;
        }

        public LangElement Declare(Span span, LangElement statementOpt)
        {
            Debug.Assert(statementOpt == null || statementOpt is Statement);
            return new DeclareStmt(span, (Statement)statementOpt);
        }

        public LangElement New(Span span, TypeRef classNameRef, IEnumerable<ActualParam> argsOpt)
        {
            return new NewEx(span, classNameRef, argsOpt.ToList());
        }

        public LangElement NewArray(Span span, IEnumerable<Item> itemsOpt)
        {
            throw new NotImplementedException();
        }

        public LangElement ParenthesisExpression(Span span, LangElement expression)
        {
            throw new NotImplementedException();
        }

        public LangElement PHPDoc(Span span, string content)
        {
            throw new NotImplementedException();
        }

        public LangElement Shell(Span span, LangElement command)
        {
            Debug.Assert(command is Expression);
            return new ShellEx(span, (Expression)command);
        }

        public LangElement Switch(Span span, LangElement value, List<LangElement> block)
        {
            return new SwitchStmt(span, (Expression)value, ConvertList<SwitchItem>(block));
        }

        public LangElement Case(Span span, LangElement valueOpt, LangElement block)
        {
            Debug.Assert(block is BlockStmt);
            if (valueOpt != null)
                return new CaseItem(span, (Expression)valueOpt, ((BlockStmt)block).Statements);
            else
                return new DefaultItem(span, ((BlockStmt)block).Statements);
        }

        public LangElement TraitUse(Span span, IEnumerable<QualifiedName> traits, IEnumerable<LangElement> adaptations)
        {
            Debug.Assert(traits != null);
            return new TraitsUse(span, 0, traits.ToList(), (adaptations != null) ? ConvertList<TraitsUse.TraitAdaptation>(adaptations) : null);
        }

        public LangElement TraitAdaptationPrecedence(Span span, Tuple<QualifiedName?, Name> name, List<QualifiedName> precedences)
        {
            Debug.Assert(precedences != null);
            return new TraitsUse.TraitAdaptationPrecedence(span, name, precedences);
        }

        public LangElement TraitAdaptationAlias(Span span, Tuple<QualifiedName?, Name> name, string identifierOpt, PhpMemberAttributes? attributeOpt)
        {
            Debug.Assert(!string.IsNullOrEmpty(identifierOpt) || attributeOpt != null);
            return new TraitsUse.TraitAdaptationAlias(span, name, identifierOpt, attributeOpt);
        }

        public LangElement Global(Span span, List<LangElement> variables)
        {
            return new GlobalStmt(span, ConvertList<SimpleVarUse>(variables));
        }

        public LangElement TryCatch(Span span, LangElement body, IEnumerable<CatchItem> catches, LangElement finallyBlockOpt)
        {
            Debug.Assert(body is BlockStmt);
            return new TryStmt(span, ((BlockStmt)body).Statements, catches.ToList(), (FinallyItem)finallyBlockOpt);
        }

        public LangElement Catch(Span span, TypeRef typeOpt, DirectVarUse variable, LangElement block)
        {
            Debug.Assert(block is BlockStmt && typeOpt != null);
            return new CatchItem(span, typeOpt, variable, ((BlockStmt)block).Statements);
        }

        public LangElement Finally(Span span, LangElement block)
        {
            Debug.Assert(block is BlockStmt);
            return new FinallyItem(span, ((BlockStmt)block).Statements);
        }

        public LangElement Throw(Span span, LangElement expression)
        {
            Debug.Assert(expression is Expression);
            return new ThrowStmt(span, (Expression)expression);
        }

        public LangElement Type(Span span, bool conditional, PhpMemberAttributes attributes, Name name, Span nameSpan, IEnumerable<FormalTypeParam> typeParamsOpt, Tuple<GenericQualifiedName, Span> baseClassOpt, IEnumerable<Tuple<GenericQualifiedName, Span>> implements, IEnumerable<LangElement> members, Span blockSpan)
        {
            if (implements == null) implements = new List<Tuple<GenericQualifiedName, Span>>();
            
            Debug.Assert(members != null && implements != null);
            return new TypeDecl(_sourceUnit, nameSpan, span, blockSpan.Start, blockSpan.Start, conditional, new Scope(), attributes, false,
                name, nameSpan, null, (typeParamsOpt != null) ? typeParamsOpt.ToList() : FormalTypeParam.EmptyList, baseClassOpt, implements.ToList(),
                ConvertList<TypeMemberDecl>(members), null);
        }

        public LangElement Method(Span span, bool aliasReturn, PhpMemberAttributes attributes, TypeRef returnType, Span returnTypeSpan, Name name, Span nameSpan, IEnumerable<FormalTypeParam> typeParamsOpt, IEnumerable<FormalParam> formalParams, Span formalParamsSpan, IEnumerable<ActualParam> baseCtorParams, LangElement body)
        {
            Debug.Assert(body is BlockStmt || body is Statement);

            return new MethodDecl(nameSpan, span, formalParamsSpan.End, body.Span.Start, name.Value, aliasReturn, formalParams.ToList(),
<<<<<<< HEAD
                (typeParamsOpt != null) ? typeParamsOpt.ToList() : FormalTypeParam.EmptyList,
                (body is BlockStmt) ? (IList<Statement>)((BlockStmt)body).Statements : new List<Statement>() { (Statement)body },
                attributes, (baseCtorParams != null) ? baseCtorParams.ToList() : new List<ActualParam>(), null);
=======
                (typeParamsOpt != null) ? typeParamsOpt.ToList() : new List<FormalTypeParam>(),
                (body is BlockStmt) ? ((BlockStmt)body).Statements : new Statement[] { (Statement)body },
                attributes, (baseCtorParams != null) ? baseCtorParams.ToList() : new List<ActualParam>(), null, returnType);
>>>>>>> 99586277
        }

        public LangElement UnaryOperation(Span span, Operations operation, LangElement expression)
        {
            Debug.Assert(expression is Expression);
            return new UnaryEx(operation, (Expression)expression);
        }

        public LangElement Variable(Span span, LangElement nameExpr, TypeRef typeRef)
        {
            Debug.Assert(typeRef != null);
            return new IndirectStFldUse(span, typeRef, (Expression)nameExpr);
        }

        public LangElement Variable(Span span, LangElement nameExpr, LangElement memberOfOpt)
        {
            return new IndirectVarUse(span, 1, (Expression)nameExpr) { IsMemberOf = (VarLikeConstructUse)memberOfOpt };
        }

        public LangElement Variable(Span span, VariableName name, TypeRef typeRef)
        {
            Debug.Assert(typeRef != null);
            return new DirectStFldUse(span, typeRef, name, Span.FromBounds(span.End - name.Value.Length, span.End));
        }

        public LangElement Variable(Span span, VariableName name, LangElement memberOfOpt)
        {
            return new DirectVarUse(span, name) { IsMemberOf = (VarLikeConstructUse)memberOfOpt };
        }
        public LangElement TypeReference(Span span, QualifiedName className, bool isNullable, List<TypeRef> genericParamsOpt)
        {
            TypeRef type = null;
            if (className == QualifiedName.Boolean || className == QualifiedName.Integer ||
                className == QualifiedName.Float || className == QualifiedName.String ||
                className == QualifiedName.Null || className == QualifiedName.Resource)
                type = new PrimitiveTypeRef(span, new PrimitiveTypeName(className));
            else
                type = new DirectTypeRef(span, className, genericParamsOpt);
            if (isNullable)
                type = new NullableTypeRef(span, type, genericParamsOpt);
            return type;
        }
        public LangElement TypeReference(Span span, LangElement varName, List<TypeRef> genericParamsOpt)
        {
            return new IndirectTypeRef(span, (VariableUse)varName, genericParamsOpt ?? new List<TypeRef>());
        }
        public LangElement TypeReference(Span span, IEnumerable<QualifiedName> classNames, List<TypeRef> genericParamsOpt)
        {
            Debug.Assert(classNames != null && classNames.Count() > 0);
            if (classNames.Count() == 1)
                return TypeReference(span, classNames.First(), false, genericParamsOpt);
            else
                return new MultipleTypeRef(span, classNames.Select(q => (TypeRef)TypeReference(span, q, false, null)).ToList(), genericParamsOpt);
        }

        public LangElement While(Span span, LangElement cond, LangElement body)
        {
            Debug.Assert(cond is Expression && body is Statement);
            return new WhileStmt(span, WhileStmt.Type.While, (Expression)cond, (Statement)body);
        }

        public LangElement Yield(Span span, LangElement keyOpt, LangElement valueOpt)
        {
            return new YieldEx(span, (Expression)keyOpt, (Expression)valueOpt);
        }

        public LangElement YieldFrom(Span span, LangElement fromExpr)
        {
            return new YieldFromEx(span, (Expression)fromExpr);
        }

        public LangElement PseudoConstUse(Span span, PseudoConstUse.Types type)
        {
            return PseudoConstUse(span, type);
        }

        public LangElement ExpressionStmt(Span span, LangElement expression)
        {
            Debug.Assert(expression is Expression);
            return new ExpressionStmt(span, (Expression)expression);
        }
        public LangElement Static(Span span, IEnumerable<LangElement> staticVariables)
        {
            return new StaticStmt(span, ConvertList<StaticVarDecl>(staticVariables));
        }
        public LangElement StaticVarDecl(Span span, VariableName name, LangElement initializerOpt)
        {
            Debug.Assert(initializerOpt == null || initializerOpt is Expression);
            return new StaticVarDecl(span, new DirectVarUse(span, name), (Expression)initializerOpt);
        }

        public LangElement ConstUse(Span span, QualifiedName name, QualifiedName? nameFallback)
        {
            return new GlobalConstUse(span, name, nameFallback);
        }

        public LangElement ClassConstUse(Span span, TypeRef tref, Name name, Span nameSpan)
        {
            return new ClassConstUse(span, tref, name.Value, nameSpan);
        }

        public LangElement ConditionalEx(Span span, LangElement condExpr, LangElement trueExpr, LangElement falseExpr)
        {
            Debug.Assert(condExpr is Expression && trueExpr is Expression && falseExpr is Expression);
            return new ConditionalEx(span, (Expression)condExpr, (Expression)trueExpr, (Expression)falseExpr);
        }
    }
}<|MERGE_RESOLUTION|>--- conflicted
+++ resolved
@@ -85,13 +85,7 @@
 
         public LangElement Call(Span span, Name name, Span nameSpan, CallSignature signature, TypeRef typeRef)
         {
-<<<<<<< HEAD
-            if (typeRef is IndirectTypeRef)
-=======
-            if(typeRef is IndirectTypeRef)
->>>>>>> 99586277
-                return new DirectStMtdCall(span, new ClassConstUse(span, typeRef, name.Value, nameSpan), signature.Parameters, signature.GenericParams);
-            return new DirectStMtdCall(span, typeRef.GenericQualifiedName, typeRef.Span, name, nameSpan, signature.Parameters, signature.GenericParams);
+            return new DirectStMtdCall(span, new ClassConstUse(span, typeRef, name.Value, nameSpan), signature.Parameters, signature.GenericParams);
         }
 
         public LangElement Call(Span span, QualifiedName name, QualifiedName? nameFallback, Span nameSpan, CallSignature signature, LangElement memberOfOpt)
@@ -177,13 +171,8 @@
         {
             Debug.Assert(body is BlockStmt || body is Statement);
             return new FunctionDecl(_sourceUnit, nameSpan, span, formalParamsSpan.End, body.Span.Start, conditional, new Scope(), attributes, name.Value, null, aliasReturn,
-<<<<<<< HEAD
                 formalParams.ToList(), (typeParamsOpt != null) ? typeParamsOpt.ToList() : FormalTypeParam.EmptyList,
-                (body is BlockStmt) ? (IList<Statement>)((BlockStmt)body).Statements : new List<Statement>() { (Statement)body }, null);
-=======
-                formalParams.ToList(), (typeParamsOpt != null) ? typeParamsOpt.ToList() : new List<FormalTypeParam>(),
                 (body is BlockStmt) ? ((BlockStmt)body).Statements : new Statement[] { (Statement)body }, null, returnType);
->>>>>>> 99586277
         }
 
         public LangElement Lambda(Span span, bool aliasReturn, TypeRef returnType, Span returnTypeSpan, Span headSpan, IEnumerable<FormalParam> formalParams, Span formalParamsSpan, IEnumerable<FormalParam> lexicalVars, LangElement body)
@@ -191,11 +180,7 @@
             Debug.Assert(body is BlockStmt || body is Statement);
             return new LambdaFunctionExpr(_sourceUnit, headSpan, span, formalParamsSpan.End, body.Span.Start,
                 new Scope(), null, false, formalParams.ToList(), lexicalVars.ToList(),
-<<<<<<< HEAD
-                (body is BlockStmt) ? (IList<Statement>)((BlockStmt)body).Statements : new List<Statement>() { (Statement)body });
-=======
                 (body is BlockStmt) ? ((BlockStmt)body).Statements : new Statement[] { (Statement)body }, returnType);
->>>>>>> 99586277
         }
 
         public LangElement Parameter(Span span, string name, TypeRef typeOpt, FormalParam.Flags flags, Expression initValue)
@@ -418,15 +403,9 @@
             Debug.Assert(body is BlockStmt || body is Statement);
 
             return new MethodDecl(nameSpan, span, formalParamsSpan.End, body.Span.Start, name.Value, aliasReturn, formalParams.ToList(),
-<<<<<<< HEAD
                 (typeParamsOpt != null) ? typeParamsOpt.ToList() : FormalTypeParam.EmptyList,
-                (body is BlockStmt) ? (IList<Statement>)((BlockStmt)body).Statements : new List<Statement>() { (Statement)body },
-                attributes, (baseCtorParams != null) ? baseCtorParams.ToList() : new List<ActualParam>(), null);
-=======
-                (typeParamsOpt != null) ? typeParamsOpt.ToList() : new List<FormalTypeParam>(),
                 (body is BlockStmt) ? ((BlockStmt)body).Statements : new Statement[] { (Statement)body },
                 attributes, (baseCtorParams != null) ? baseCtorParams.ToList() : new List<ActualParam>(), null, returnType);
->>>>>>> 99586277
         }
 
         public LangElement UnaryOperation(Span span, Operations operation, LangElement expression)
